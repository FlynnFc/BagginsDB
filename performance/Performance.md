# Here outlines the performance steps taken throughout the project

_Fuzz testing workload.
This consists of random length data, invalid data, and a changeable mix of reads and writes._

_Each test runs 5 times and the final result is an average of the runs_

_ops/sec are on a single node unless specified otherwise_

## Version 0.1.0 - Baseline

### Bulk Writes

- 10000 operations in 38.8192ms (257604.48 ops/sec)

### Mixed Workload 20% writes

- 20000 operations in 848.6951ms (23565.59 ops/sec)

### Fuzz Testing Workload

- 30% writes 27,725 ops/sec

- 80% writes 138,221 ops/sec

### Takeaways

The read performance is completely awful. Can implement sstable offset indexing + potentially Read/Write locks or lock-free reads?

## Version 0.1.1

The main change here is a more efficient compaction

### Bulk Writes

- 10000 operations in 38.8192ms (167,002.06 ops/sec)

### Bulk Reads

- 10000 operations in 13.0777ms (110,660.45 ops/sec)

### Mixed Workload 20% writes

- 20000 operations in 848.6951ms (135,541.85 ops/sec)

### Fuz Testing Workload

- 30% writes (200,836 ops/sec)

## Version 0.1.2

Core changes here were putting compaction in a worker and increasing memtable size from 1kb to 1mb

### Bulk Writes

- 1,000,000 operations in 3.2542362s (307,291.77 ops/sec)

### Bulk Reads

- 1,000,000 operations in 3.1618652s (316,269.02 ops/sec)

### Mixed Workload 20% writes

- 20000 operations in 55.6723ms (359,245.08 ops/sec)

### Fuz Testing Workload

- 30% writes (347,734 ops/sec)

### Takeaways

Looking at the function call graph, the third-party skiplist is now a huge bottleneck (pprof003) as well as my trueTime implementation. Would benefit from implementing our own/ exploring other possible memtable data structures

## Version 0.1.3

Core changes here were optimising compaction and the bloom filter as well as increasing memtable size from 1kb to 1mb

### Bulk Writes

- No change

### Bulk Reads

- No change

### Mixed Workload 20% writes

- No change

### Fuz Testing Workload

- 30% writes (594,131 ops/sec)

### Takeaways

<<<<<<< HEAD
After implementing my own thread safe skiplist we got a large improvement for simulation and fuz testing. No meaningful change on bulk operations. But this could be hidden by the fact there is more locking happening now.

## Version 0.2.0

Pivoted from key-value store to wide column store. Improved locking granularity.

### Bulk Writes

- 1,000,000 operations in 3.7891508s (263,911.38 ops/sec)

### Bulk Reads

- 1,000,000 operations in 522.8734ms (1,912,508.84 ops/sec)

### Mixed Workload 20% writes

- 20000 operations in 55.6723ms (629,588.12 ops/sec)

### Fuz Testing Workload

- 30% writes (760,784 ops/sec)

### Takeaways

Getting slowly better at managing locks and file read/writes. Bulk reads have gotten quick but unrealistic in prod environments!
=======
After implementing my own thread-safe skiplist we got a large improvement for simulation and fuzz testing. No meaningful change in bulk operations. But this could be hidden by the fact there is more locking happening now.
>>>>>>> 7ca04484
<|MERGE_RESOLUTION|>--- conflicted
+++ resolved
@@ -93,7 +93,6 @@
 
 ### Takeaways
 
-<<<<<<< HEAD
 After implementing my own thread safe skiplist we got a large improvement for simulation and fuz testing. No meaningful change on bulk operations. But this could be hidden by the fact there is more locking happening now.
 
 ## Version 0.2.0
@@ -119,6 +118,3 @@
 ### Takeaways
 
 Getting slowly better at managing locks and file read/writes. Bulk reads have gotten quick but unrealistic in prod environments!
-=======
-After implementing my own thread-safe skiplist we got a large improvement for simulation and fuzz testing. No meaningful change in bulk operations. But this could be hidden by the fact there is more locking happening now.
->>>>>>> 7ca04484
